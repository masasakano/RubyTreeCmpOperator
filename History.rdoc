# @markup rdoc

= History of Changes

<<<<<<< HEAD
=======
=== 0.9.2 / 2014-01-03

* Yanked R0.9.1 as the History file was not updated.

* Updated the gem description.

* Changed the travis-ci build to include coverall support.

>>>>>>> 508fc261
=== 0.9.1 / 2014-01-03

* Updated the Gem description.

<<<<<<< HEAD
=======
* Incorporated code coverage using the coverall gem.

>>>>>>> 508fc261
=== 0.9.0 / 2014-01-02

This is a feature and bug-fix release.

==== The Features

* Rubytree now supports +postordered+ traversal via the {Tree::TreeNode#postordered_each} method. Thanks to
  to {https://github.com/pdecourcel Paul de Courcel} for this.

* The Binary tree now supports +inorder+ traversal via the
  {Tree::BinaryTreeNode#inordered_each} method.

* Ability to merge in another tree at a chosen node, or merge two trees to
  create a third tree. Thanks to {https://github.com/dazoakley Darren Oakley}
  for this ({https://github.com/evolve75/RubyTree/pull/2 pull request #2})

* RubyTree now mixes in the {http://ruby-doc.org/core-1.8.7/Comparable.html
  Comparable} module.

==== The Fixes

* (Partial) fix for preventing cyclic graphs in the tree

* Refactored the {Tree::TreeNode#each} method to prevent stack errors while navigating
  deep trees ({https://github.com/evolve75/RubyTree/issues/12 issue #12})

* Check to ensure that the added node's name is unique to the destination tree
  ({https://github.com/evolve75/RubyTree/pull/9 merge #9}). Thanks to
  {https://github.com/ysf Youssef Rebahi-Gilbert} for the idea and the initial
  code

* Fix for {issue 23}[https://github.com/evolve75/RubyTree/issues/23], where the
  tree traversal on a binary tree would fail if the _left_ child was +nil+

* The traversal methods ({Tree::TreeNode#each},
  {Tree::TreeNode#preordered_each}, {Tree::TreeNode#postordered_each} and
  {Tree::TreeNode#breadth_each}) now correctly return an
  {http://ruby-doc.org/core-1.8.7/Enumerable.html Enumerator} as the
  return value when no block is given, and return the receiver node if a block was
  provided. This is consistent with how the standard Ruby collections work.

==== Other Changes

* Structural changes in the code to refactor out the non-core functions into
  modules (mostly by extracting out non-core code as mixins).

* Significant refactoring of the documentation. The {http://yardoc.org Yardoc}
  tags are now extensively used.

* Basic support built-in for including example code in the Gem. This will be
  fully expanded in the next release.

* Various changes to the {http://bundler.io bundler}, {https://travis-ci.org
  travis-ci} and other Rakefile related changes.

=== 0.8.3 / 2012-08-21

This is a primarily a bug-fix release, with some packaging changes.

* Have removed the dependency on Hoe[https://github.com/seattlerb/hoe]. The
  build is now vanilla
  {gemspec}[http://guides.rubygems.org/specification-reference/] based.

* Included support for {gem-testers}[http://test.rubygems.org/].

* Included support for {Bundler}[http://gembundler.com/].

* Implemented the {Tree::Utils::JSONConverter#as_json} method to support Rails' JSON encoding,
  by pulling in the changes by Eric Cline (https://github.com/escline).

* Partial fix for {Github Bug
  #5}[https://github.com/evolve75/RubyTree/issues/5]. This is to
  prevent infinite looping is an existing node is added again
  elsewhere in the tree.

* Fixed the issue with using +integers+ as node names, and its
  interaction with the +Tree::TreeNode#[]+ access method as documented in {Github Bug
  #6}[https://github.com/evolve75/RubyTree/issues/6].

* Clarified the need to have unique node names {Github Bug
  #7}[https://github.com/evolve75/RubyTree/issues/7] (documentation).

* Fixed {Tree::TreeNode#siblings} method to return an empty array for the root node as
  well (it returned +nil+ earlier).

=== 0.8.2 / 2011-12-15

* Minor bug-fix release to address bug #1215 ({Tree::TreeNode#to_s}
  breaks if +@content+ or +@parent.name+ is not a string).

=== 0.8.1 / 2010-10-02

* This is the public release of +R0.8.0+, with additional bug-fixes.
  Note that +R0.8.0+ will not be released separately as a publicly
  available Rubygem. All changes as listed for +R0.8.0+ are available in
  this release.

* The main change in +R0.8.0+/+R0.8.1+ is conversion of all CamelCase
  method names to snake_case. The old CamelCase method names will
  still work (to ensure backwards compatibility), but will also
  display a warning.

* The {Tree::TreeNode#add} method now accepts an optional child insertion
  point.

* The subtree from the current node can now be cloned in its entirety
  using the {Tree::TreeNode#detached_subtree_copy} method.

* A major bug-fix for {bug #28613}[http://rubyforge.org/tracker/index.php?func=detail&aid=28613&group_id=1215&atid=4793] which impacted the Binarytree implementation.

* Minor code re-factoring driven by the code-smell checks using {reek}[https://github.com/troessner/reek].

* Inclusion of the +reek+ code-smell detection tool in the Rakefile.

=== 0.8.0 / 2010-05-04

* Updated the {Tree::TreeNode#add} method to allow the optional specification of an insertion
  position in the child array.

* Added a new method {Tree::TreeNode#detached_subtree_copy} to allow cloning the entire tree
  (this method is also aliased as +dup+).

* Converted all +CamelCase+ method names to the canonical +ruby_method_names+
  (underscore separated). The +CamelCase+ methods _can still_ be invoked, but will
  throw a {http://rug-b.rubyforge.org/structured_warnings/rdoc/ Deprecated warning}. The support for old CamelCase methods will go away
  some time in the future, so the user is advised to convert all current method
  invocations to the new names.

=== 0.7.0 / 2010-05-03

* Added new methods to report the degree statistics of a node.

* Added a convenience method alias {Tree::Utils::TreeMetricsHandler#level Tree::TreeNode#level} to +nodeDepth+.

* Converted the exceptions thrown on invalid arguments to
  {http://www.ruby-doc.org/core-2.0.0/ArgumentError.html ArgumentError}
  instead of {http://www.ruby-doc.org/core-2.0.0/RuntimeError.html RuntimeError}.

* Converted the documentation to {http://yardoc.org Yard} format.

* Added new methods for converting from/to {http://www.json.org JSON} formats. Thanks to Dirk
  Breuer[http://github.com/railsbros-dirk] for this
  fork[http://github.com/galaxycats/].

* Added a separate {file:API-CHANGES.rdoc} documentation file.

* Added fixes for root related edge conditions to {Tree::TreeNode#is_only_child?
  isOnlyChild?}, {Tree::TreeNode#next_sibling nextSibling},
  {Tree::TreeNode#previous_sibling previousSibling} and {Tree::TreeNode#remove! remove!} methods.

* Removed the 'ChangeLog' file as this can now be generated from the git logs.

* Other minor code cleanup.

=== 0.6.2 / 2010-01-30

* Updated the documentation.

=== 0.6.1 / 2010-01-04

* Changed the hard-dependency on the 'structured_warnings' RubyGem to a
  soft-dependency - which lets Rubytree still work if this RubyGem is not
  available. The rationale for this is that we should not require the user to
  install a separate library just for one single edge-case function (in this
  case, to indicate a deprecated method). However, if the library _is_ available
  on the user's system, then it will get used.

=== 0.6.0 / 2010-01-03

* Fixed the
  bug#22535[http://rubyforge.org/tracker/index.php?func=detail&aid=22535&group_id=1215&atid=4793]
  where the {Tree::Utils::TreeMetricsHandler#depth Tree::TreeNode#depth} method was actually returning height+1 (not the depth).

* Marked the {Tree::Utils::TreeMetricsHandler#depth Tree::TreeNode#depth} method as *deprecated* (and introduced the
  run-time dependency on
  structured-warnings[http://github.com/schmidt/structured_warnings] gem).

=== 0.5.3 / 2009-12-31

* Cleanup of the build system to exclusively use Hoe.
* Modifications and reformatting to the documentation.
* No user visible changes.

=== 0.5.2 / 2007-12-21

* Added more test cases and enabled {https://github.com/seattlerb/zentest ZenTest} compatibility for the test case
  names.

=== 0.5.1 / 2007-12-20

* Minor code refactoring.

=== 0.5.0 / 2007-12-18

* Fixed the marshalling code to correctly handle non-string content.

=== 0.4.3 / 2007-10-09

* Changes to the build mechanism (now uses
{http://www.zenspider.com/projects/hoe.html Hoe}).

=== 0.4.2 / 2007-10-01

* Minor code refactoring. Changes in the Rakefile.

;; Local Variables:
;; mode: rdoc
;; End:<|MERGE_RESOLUTION|>--- conflicted
+++ resolved
@@ -2,8 +2,6 @@
 
 = History of Changes
 
-<<<<<<< HEAD
-=======
 === 0.9.2 / 2014-01-03
 
 * Yanked R0.9.1 as the History file was not updated.
@@ -12,16 +10,12 @@
 
 * Changed the travis-ci build to include coverall support.
 
->>>>>>> 508fc261
 === 0.9.1 / 2014-01-03
 
 * Updated the Gem description.
 
-<<<<<<< HEAD
-=======
 * Incorporated code coverage using the coverall gem.
 
->>>>>>> 508fc261
 === 0.9.0 / 2014-01-02
 
 This is a feature and bug-fix release.
