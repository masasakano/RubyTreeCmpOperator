--- conflicted
+++ resolved
@@ -9,7 +9,7 @@
 # Author:: Anupam Sengupta (anupamsg@gmail.com)
 #
 
-# Copyright (c) 2006-2021 Anupam Sengupta
+# Copyright (c) 2006-2022 Anupam Sengupta
 #
 # All rights reserved.
 #
@@ -214,24 +214,10 @@
     #
     # @see #[]
     def initialize(name, content = nil)
-<<<<<<< HEAD
-      raise ArgumentError, 'Node name HAS to be provided!' if name.nil?
-
-      @name = name
-      @content = content
-
-      if name.is_a?(Integer)
-        warn StructuredWarnings::StandardWarning,
-             'Using integer as node name.'\
-             ' Semantics of TreeNode[] may not be what you expect!'\
-             " #{name} #{content}"
-      end
-=======
       raise ArgumentError, 'Node name HAS to be provided!' if name == nil
 
       name = name.to_s if name.kind_of?(Integer)
       @name, @content = name, content
->>>>>>> 118d48bf
 
       set_as_root!
       @children_hash = {}
@@ -592,18 +578,6 @@
     #
     # @see #add
     # @see #initialize
-<<<<<<< HEAD
-    def [](name_or_index, num_as_name = false)
-      raise ArgumentError, 'Name_or_index needs to be provided!' if name_or_index.nil?
-
-      if name_or_index.is_a?(Integer) && !num_as_name
-        @children[name_or_index]
-      else
-        if num_as_name && !name_or_index.is_a?(Integer)
-          warn StructuredWarnings::StandardWarning,
-               'Redundant use of the `num_as_name` flag for non-integer node name'
-        end
-=======
     def [](name_or_index)
       raise ArgumentError,
             'Name_or_index needs to be provided!' if name_or_index == nil
@@ -611,7 +585,6 @@
       if name_or_index.kind_of?(Integer)
         @children[name_or_index]
       else
->>>>>>> 118d48bf
         @children_hash[name_or_index]
       end
     end
