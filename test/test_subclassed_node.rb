--- conflicted
+++ resolved
@@ -2,7 +2,7 @@
 
 # test_subclassed_node.rb - This file is part of the RubyTree package.
 #
-# Copyright (c) 2012, 2017 Anupam Sengupta
+# Copyright (c) 2012, 2017, 2022 Anupam Sengupta
 #
 # All rights reserved.
 #
@@ -41,28 +41,6 @@
   class TestSubclassedTreeNode < Test::Unit::TestCase
     # A subclassed node to test various inheritance related features.
     class MyNode < Tree::TreeNode
-<<<<<<< HEAD
-      # A dummy method to test the camelCasedMethod resolution
-      def my_dummy_method
-        'Hello'
-      end
-    end
-
-    def test_camelcase_methods
-      root = MyNode.new('Root')
-
-      assert_equal('Hello', root.my_dummy_method)
-
-      # We should get a warning as we are invoking the camelCase version of the dummy method.
-      assert_warn(StructuredWarnings::DeprecatedMethodWarning) { root.send('MyDummyMethod') }
-
-      # Test if the structured_warnings can be disabled to call the CamelCase methods.
-      StructuredWarnings::DeprecatedMethodWarning.disable do
-        # noinspection RubyResolve
-        assert_equal('Hello', root.myDummyMethod)
-      end
-=======
->>>>>>> 118d48bf
     end
 
     def test_detached_copy_same_clz
